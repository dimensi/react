/**
 * Copyright 2013-present, Facebook, Inc.
 * All rights reserved.
 *
 * This source code is licensed under the BSD-style license found in the
 * LICENSE file in the root directory of this source tree. An additional grant
 * of patent rights can be found in the PATENTS file in the same directory.
 *
 * @providesModule ReactErrorUtils
 * @flow
 */

'use strict';

<<<<<<< HEAD
const invariant = require('invariant');
=======
const invariant = require('fbjs/lib/invariant');
>>>>>>> f082e35b

let caughtError = null;

let invokeGuardedCallback = function(name, func, context, a, b, c, d, e, f) {
  const funcArgs = Array.prototype.slice.call(arguments, 3);
  try {
    func.apply(context, funcArgs);
  } catch (error) {
    return error;
  }
  return null;
};

if (__DEV__) {
  /**
   * To help development we can get better devtools integration by simulating a
   * real browser event.
   */
  if (
    typeof window !== 'undefined' &&
    typeof window.dispatchEvent === 'function' &&
    typeof document !== 'undefined' &&
    typeof document.createEvent === 'function'
  ) {
    const fakeNode = document.createElement('react');
    let depth = 0;

    invokeGuardedCallback = function(name, func, context, a, b, c, d, e, f) {
      depth++;
      const thisDepth = depth;
      const funcArgs = Array.prototype.slice.call(arguments, 3);
      const boundFunc = function() {
        func.apply(context, funcArgs);
      };
      let fakeEventError = null;
      const onFakeEventError = function(event) {
        // Don't capture nested errors
        if (depth === thisDepth) {
          fakeEventError = event.error;
        }
      };
      const evtType = `react-${name ? name : 'invokeguardedcallback'}-${depth}`;
      window.addEventListener('error', onFakeEventError);
      fakeNode.addEventListener(evtType, boundFunc, false);
      const evt = document.createEvent('Event');
      evt.initEvent(evtType, false, false);
      fakeNode.dispatchEvent(evt);
      fakeNode.removeEventListener(evtType, boundFunc, false);
      window.removeEventListener('error', onFakeEventError);
      depth--;
      return fakeEventError;
    };
  }
}

let rethrowCaughtError = function() {
  if (caughtError) {
    const error = caughtError;
    caughtError = null;
    throw error;
  }
};

/**
 * Call a function while guarding against errors that happens within it.
 * Returns an error if it throws, otherwise null.
 *
 * @param {String} name of the guard to use for logging or debugging
 * @param {Function} func The function to invoke
 * @param {*} context The context to use when calling the function
 * @param {...*} args Arguments for function
 */
const ReactErrorUtils = {
  injection: {
    injectErrorUtils(injectedErrorUtils: Object) {
      invariant(
        typeof injectedErrorUtils.invokeGuardedCallback === 'function',
        'Injected invokeGuardedCallback() must be a function.',
      );
      invariant(
        typeof injectedErrorUtils.rethrowCaughtError === 'function',
        'Injected rethrowCaughtError() must be a function.',
      );
      invokeGuardedCallback = injectedErrorUtils.invokeGuardedCallback;
      rethrowCaughtError = injectedErrorUtils.rethrowCaughtError;
    },
  },

  invokeGuardedCallback: function<A, B, C, D, E, F, Context>(
    name: string | null,
    func: (a: A, b: B, c: C, d: D, e: E, f: F) => void,
    context: Context,
    a: A,
    b: B,
    c: C,
    d: D,
    e: E,
    f: F,
  ): Error | null {
    return invokeGuardedCallback.apply(this, arguments);
  },

  /**
   * Same as invokeGuardedCallback, but instead of returning an error, it stores
   * it in a global so it can be rethrown by `rethrowCaughtError` later.
   *
   * @param {String} name of the guard to use for logging or debugging
   * @param {Function} func The function to invoke
   * @param {*} context The context to use when calling the function
   * @param {...*} args Arguments for function
   */
  invokeGuardedCallbackAndCatchFirstError: function<A, B, C, D, E, F, Context>(
    name: string | null,
    func: (a: A, b: B, c: C, d: D, e: E, f: F) => void,
    context: Context,
    a: A,
    b: B,
    c: C,
    d: D,
    e: E,
    f: F,
  ): void {
    const error = ReactErrorUtils.invokeGuardedCallback.apply(this, arguments);
    if (error !== null && caughtError === null) {
      caughtError = error;
    }
  },

  /**
   * During execution of guarded functions we will capture the first error which
   * we will rethrow to be handled by the top level error handler.
   */
  rethrowCaughtError: function() {
    return rethrowCaughtError.apply(this, arguments);
  },
};

module.exports = ReactErrorUtils;<|MERGE_RESOLUTION|>--- conflicted
+++ resolved
@@ -12,11 +12,7 @@
 
 'use strict';
 
-<<<<<<< HEAD
-const invariant = require('invariant');
-=======
 const invariant = require('fbjs/lib/invariant');
->>>>>>> f082e35b
 
 let caughtError = null;
 
