--- conflicted
+++ resolved
@@ -183,14 +183,7 @@
     }
   }
 
-<<<<<<< HEAD
-  function commitDeletion(current : Fiber, safely : boolean) : void {
-    // Recursively delete all host nodes from the parent.
-    // TODO: Error handling.
-    const parent = getHostParent(current);
-=======
   function unmountHostComponents(parent, current) {
->>>>>>> d5eff3b0
     // We only have the top Fiber that was inserted but we need recurse down its
     // children to find all the terminal nodes.
     let node : Fiber = current;
@@ -223,16 +216,6 @@
     }
   }
 
-<<<<<<< HEAD
-  function commitUnmount(current : Fiber, safely : boolean) : void {
-    // Make sure we mark this deletion as completed so that we don't
-    // attempt to perform it again if one of the deletions fails, and
-    // error boundary tries to unmount this subtree again.
-    current.effectTag = CompletedDeletion;
-
-    // TODO: we currently don't try/catch errors thrown inside callback refs.
-    // We probably should, and for mounting as well as unmounting.
-=======
   function commitDeletion(current : Fiber) : void {
     // Recursively delete all host nodes from the parent.
     // TODO: Error handling.
@@ -254,7 +237,6 @@
   }
 
   function commitUnmount(current : Fiber) : void {
->>>>>>> d5eff3b0
     switch (current.tag) {
       case ClassComponent: {
         detachRef(current);
